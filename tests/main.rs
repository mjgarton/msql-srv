--- conflicted
+++ resolved
@@ -9,9 +9,10 @@
     Column, ErrorKind, InitWriter, MysqlIntermediary, MysqlShim, ParamParser, QueryResultWriter,
     StatementMetaWriter,
 };
+use mysql::prelude::*;
+use mysql::MySqlError;
 use mysql::OptsBuilder;
 use mysql::SslOpts;
-use mysql::{prelude::*, MySqlError};
 #[cfg(all(feature = "tls", unix))]
 use openssl::{
     asn1::Asn1Time,
@@ -148,6 +149,8 @@
         use std::fs::File;
         use std::io::Write;
 
+        use mysql::ClientIdentity;
+
         let mut client_cert_der = None;
 
         if use_client_certs {
@@ -198,12 +201,9 @@
             self.client_tls = Some(
                 SslOpts::default()
                     .with_danger_accept_invalid_certs(true)
-                    .with_pkcs12_path(
-                        self.client_cert_pkcs12_file
-                            .as_ref()
-                            .map(|x| x.path().to_owned()),
-                    )
-                    .with_password(Some("password")),
+                    .with_client_identity(self.client_cert_pkcs12_file.as_ref().map(|x| {
+                        ClientIdentity::new(x.path().to_owned()).with_password("password")
+                    })),
             );
         }
 
@@ -333,7 +333,6 @@
 }
 
 #[test]
-<<<<<<< HEAD
 #[cfg(all(feature = "tls", unix))]
 fn it_connects_tls_both_no_client_certs() {
     // SSL connection when ssl enabled on server and used by client, client not passing certs to the server.
@@ -353,8 +352,6 @@
 
 #[test]
 #[cfg(all(feature = "tls", unix))]
-=======
-#[cfg(feature = "tls")]
 fn it_connects_tls_both_with_delayed_server_read() {
     // This test is to ensure correctly handle the case when we read both the pre-TLS data as well
     // as (at least part of) the TLS handshake into our the buffer.  When that happens, we need to
@@ -459,8 +456,9 @@
         self.s.flush()
     }
 }
-#[test]
->>>>>>> 492f0a01
+
+#[test]
+#[cfg(all(feature = "tls", unix))]
 fn it_does_not_connect_tls_client_only() {
     // Client requesting tls fails as expected when server does not support it.
     let e = tls_test_common(true, false, false).expect_err("client should not have connected");

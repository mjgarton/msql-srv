use byteorder::{ByteOrder, LittleEndian};
#[cfg(feature = "tls")]
use rustls::ServerConfig;
use std::io;
use std::io::prelude::*;

const U24_MAX: usize = 16_777_215;

pub struct PacketConn<RW: Read + Write> {
    #[cfg(feature = "tls")]
    rw: tls::SwitchableConn<RW>,
    #[cfg(not(feature = "tls"))]
    rw: RW,

    // read variables
    bytes: Vec<u8>,
    start: usize,
    remaining: usize,

    // write variables
    to_write: Vec<u8>,
    seq: u8,
}

impl<W: Read + Write> Write for PacketConn<W> {
    fn write(&mut self, buf: &[u8]) -> io::Result<usize> {
        use std::cmp::min;
        let left = min(buf.len(), U24_MAX - self.to_write.len());
        self.to_write.extend(&buf[..left]);

        if self.to_write.len() == U24_MAX {
            self.end_packet()?;
        }
        Ok(left)
    }

    fn flush(&mut self) -> io::Result<()> {
        self.maybe_end_packet()?;
        self.rw.flush()
    }
}

impl<RW: Read + Write> PacketConn<RW> {
    pub fn new(rw: RW) -> Self {
        #[cfg(feature = "tls")]
        let rw = tls::SwitchableConn::new(rw);

        PacketConn {
            bytes: Vec::new(),
            start: 0,
            remaining: 0,

            to_write: vec![0, 0, 0, 0],
            seq: 0,
            rw,
        }
    }
}

impl<W: Read + Write> PacketConn<W> {
    fn maybe_end_packet(&mut self) -> io::Result<()> {
        let len = self.to_write.len() - 4;
        if len != 0 {
            LittleEndian::write_u24(&mut self.to_write[0..3], len as u32);
            self.to_write[3] = self.seq;
            self.seq = self.seq.wrapping_add(1);

            self.rw.write_all(&self.to_write[..])?;
            self.to_write.truncate(4); // back to just header
        }
        Ok(())
    }

    pub fn end_packet(&mut self) -> io::Result<()> {
        self.maybe_end_packet()
    }

    #[cfg(feature = "tls")]
    pub fn switch_to_tls(&mut self, config: std::sync::Arc<ServerConfig>) -> io::Result<()> {
        assert_eq!(self.remaining, 0); // otherwise we've read ahead into the TLS handshake and will be in trouble.

        self.rw.switch_to_tls(config)
    }
}

impl<W: Read + Write> PacketConn<W> {
    pub fn set_seq(&mut self, seq: u8) {
        self.seq = seq;
    }
}

impl<R: Read + Write> PacketConn<R> {
    pub fn next(&mut self) -> io::Result<Option<(u8, Packet)>> {
        self.start = self.bytes.len() - self.remaining;

        loop {
            if self.remaining != 0 {
                let bytes = {
                    // NOTE: this is all sorts of unfortunate. what we really want to do is to give
                    // &self.bytes[self.start..] to `packet()`, and the lifetimes should all work
                    // out. however, without NLL, borrowck doesn't realize that self.bytes is no
                    // longer borrowed after the match, and so can be mutated.
                    let bytes = &self.bytes[self.start..];
                    unsafe { ::std::slice::from_raw_parts(bytes.as_ptr(), bytes.len()) }
                };
                match packet(bytes) {
                    Ok((rest, p)) => {
                        self.remaining = rest.len();
                        return Ok(Some(p));
                    }
                    Err(nom::Err::Incomplete(_)) | Err(nom::Err::Error(_)) => {}
                    Err(nom::Err::Failure(ctx)) => {
                        return Err(io::Error::new(
                            io::ErrorKind::InvalidData,
                            format!("{:?}", ctx),
                        ))
                    }
                }
            }

            // we need to read some more
            self.bytes.drain(0..self.start);
            self.start = 0;
            let end = self.bytes.len();
            self.bytes.resize(std::cmp::max(4096, end * 2), 0);
            let read = {
<<<<<<< HEAD
                let mut buf = &mut self.bytes[end..];
                self.rw.read(&mut buf)?
=======
                let buf = &mut self.bytes[end..];
                self.r.read(buf)?
>>>>>>> a388fea5
            };
            self.bytes.truncate(end + read);
            self.remaining = self.bytes.len();

            if read == 0 {
                if self.bytes.is_empty() {
                    return Ok(None);
                } else {
                    return Err(io::Error::new(
                        io::ErrorKind::UnexpectedEof,
                        format!("{} unhandled bytes", self.bytes.len()),
                    ));
                }
            }
        }
    }
}

pub fn fullpacket(i: &[u8]) -> nom::IResult<&[u8], (u8, &[u8])> {
    let (i, _) = nom::bytes::complete::tag(&[0xff, 0xff, 0xff])(i)?;
    let (i, seq) = nom::bytes::complete::take(1u8)(i)?;
    let (i, bytes) = nom::bytes::complete::take(U24_MAX)(i)?;
    Ok((i, (seq[0], bytes)))
}

pub fn onepacket(i: &[u8]) -> nom::IResult<&[u8], (u8, &[u8])> {
    let (i, length) = nom::number::complete::le_u24(i)?;
    let (i, seq) = nom::bytes::complete::take(1u8)(i)?;
    let (i, bytes) = nom::bytes::complete::take(length)(i)?;
    Ok((i, (seq[0], bytes)))
}

// Clone because of https://github.com/Geal/nom/issues/1008
#[derive(Clone)]
pub struct Packet(Vec<u8>);

impl Packet {
    fn extend(&mut self, bytes: &[u8]) {
        self.0.extend(bytes);
    }
}

impl AsRef<[u8]> for Packet {
    fn as_ref(&self) -> &[u8] {
        &self.0
    }
}

use std::ops::Deref;

#[cfg(feature = "tls")]
use crate::tls;

impl Deref for Packet {
    type Target = [u8];
    fn deref(&self) -> &Self::Target {
        self.as_ref()
    }
}

fn packet(i: &[u8]) -> nom::IResult<&[u8], (u8, Packet)> {
    nom::combinator::map(
        nom::sequence::pair(
            nom::multi::fold_many0(
                fullpacket,
                (0, None),
                |(seq, pkt): (_, Option<Packet>), (nseq, p)| {
                    let pkt = if let Some(mut pkt) = pkt {
                        assert_eq!(nseq, seq + 1);
                        pkt.extend(p);
                        Some(pkt)
                    } else {
                        Some(Packet(Vec::from(p)))
                    };
                    (nseq, pkt)
                },
            ),
            onepacket,
        ),
        move |(full, last)| {
            let seq = last.0;
            let pkt = if let Some(mut pkt) = full.1 {
                assert_eq!(last.0, full.0 + 1);
                pkt.extend(last.1);
                pkt
            } else {
                Packet(Vec::from(last.1))
            };
            (seq, pkt)
        },
    )(i)
}

#[cfg(test)]
mod tests {
    use super::*;

    #[test]
    fn test_one_ping() {
        assert_eq!(
            onepacket(&[0x01, 0, 0, 0, 0x10]).unwrap().1,
            (0, &[0x10][..])
        );
    }

    #[test]
    fn test_ping() {
        let p = packet(&[0x01, 0, 0, 0, 0x10]).unwrap().1;
        assert_eq!(p.0, 0);
        assert_eq!(&*p.1, &[0x10][..]);
    }

    #[test]
    fn test_long_exact() {
        let mut data = Vec::new();
        data.push(0xff);
        data.push(0xff);
        data.push(0xff);
        data.push(0);
        data.extend(&[0; U24_MAX][..]);
        data.push(0x00);
        data.push(0x00);
        data.push(0x00);
        data.push(1);

        let (rest, p) = packet(&data[..]).unwrap();
        assert!(rest.is_empty());
        assert_eq!(p.0, 1);
        assert_eq!(p.1.len(), U24_MAX);
        assert_eq!(&*p.1, &[0; U24_MAX][..]);
    }

    #[test]
    fn test_long_more() {
        let mut data = Vec::new();
        data.push(0xff);
        data.push(0xff);
        data.push(0xff);
        data.push(0);
        data.extend(&[0; U24_MAX][..]);
        data.push(0x01);
        data.push(0x00);
        data.push(0x00);
        data.push(1);
        data.push(0x10);

        let (rest, p) = packet(&data[..]).unwrap();
        assert!(rest.is_empty());
        assert_eq!(p.0, 1);
        assert_eq!(p.1.len(), U24_MAX + 1);
        assert_eq!(&p.1[..U24_MAX], &[0; U24_MAX][..]);
        assert_eq!(&p.1[U24_MAX..], &[0x10]);
    }
}<|MERGE_RESOLUTION|>--- conflicted
+++ resolved
@@ -124,13 +124,8 @@
             let end = self.bytes.len();
             self.bytes.resize(std::cmp::max(4096, end * 2), 0);
             let read = {
-<<<<<<< HEAD
-                let mut buf = &mut self.bytes[end..];
-                self.rw.read(&mut buf)?
-=======
                 let buf = &mut self.bytes[end..];
-                self.r.read(buf)?
->>>>>>> a388fea5
+                self.rw.read(buf)?
             };
             self.bytes.truncate(end + read);
             self.remaining = self.bytes.len();
